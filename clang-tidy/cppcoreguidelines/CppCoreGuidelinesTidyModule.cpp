--- conflicted
+++ resolved
@@ -13,11 +13,8 @@
 #include "../misc/UnconventionalAssignOperatorCheck.h"
 #include "AvoidGotoCheck.h"
 #include "InterfacesGlobalInitCheck.h"
-<<<<<<< HEAD
 #include "MixedIntArithmeticCheck.h"
-=======
 #include "NarrowingConversionsCheck.h"
->>>>>>> 1747bfa3
 #include "NoMallocCheck.h"
 #include "OwningMemoryCheck.h"
 #include "ProBoundsArrayToPointerDecayCheck.h"
@@ -45,13 +42,10 @@
         "cppcoreguidelines-avoid-goto");
     CheckFactories.registerCheck<InterfacesGlobalInitCheck>(
         "cppcoreguidelines-interfaces-global-init");
-<<<<<<< HEAD
     CheckFactories.registerCheck<MixedIntArithmeticCheck>(
         "cppcoreguidelines-mixed-int-arithmetic");
-=======
     CheckFactories.registerCheck<NarrowingConversionsCheck>(
         "cppcoreguidelines-narrowing-conversions");
->>>>>>> 1747bfa3
     CheckFactories.registerCheck<NoMallocCheck>("cppcoreguidelines-no-malloc");
     CheckFactories.registerCheck<OwningMemoryCheck>(
         "cppcoreguidelines-owning-memory");
