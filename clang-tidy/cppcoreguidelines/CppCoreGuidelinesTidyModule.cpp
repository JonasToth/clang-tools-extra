//===--- CppCoreGuidelinesModule.cpp - clang-tidy -------------------------===//
//
//                     The LLVM Compiler Infrastructure
//
// This file is distributed under the University of Illinois Open Source
// License. See LICENSE.TXT for details.
//
//===----------------------------------------------------------------------===//

#include "../ClangTidy.h"
#include "../ClangTidyModule.h"
#include "../ClangTidyModuleRegistry.h"
#include "../misc/UnconventionalAssignOperatorCheck.h"
#include "../readability/MagicNumbersCheck.h"
#include "AvoidGotoCheck.h"
#include "InterfacesGlobalInitCheck.h"
#include "MixedIntArithmeticCheck.h"
#include "NarrowingConversionsCheck.h"
#include "NoMallocCheck.h"
#include "OwningMemoryCheck.h"
#include "ProBoundsArrayToPointerDecayCheck.h"
#include "ProBoundsConstantArrayIndexCheck.h"
#include "ProBoundsPointerArithmeticCheck.h"
#include "ProTypeConstCastCheck.h"
#include "ProTypeCstyleCastCheck.h"
#include "ProTypeMemberInitCheck.h"
#include "ProTypeReinterpretCastCheck.h"
#include "ProTypeStaticCastDowncastCheck.h"
#include "ProTypeUnionAccessCheck.h"
#include "ProTypeVarargCheck.h"
#include "SlicingCheck.h"
#include "SpecialMemberFunctionsCheck.h"

namespace clang {
namespace tidy {
namespace cppcoreguidelines {

/// A module containing checks of the C++ Core Guidelines
class CppCoreGuidelinesModule : public ClangTidyModule {
public:
  void addCheckFactories(ClangTidyCheckFactories &CheckFactories) override {
    CheckFactories.registerCheck<AvoidGotoCheck>(
        "cppcoreguidelines-avoid-goto");
    CheckFactories.registerCheck<InterfacesGlobalInitCheck>(
        "cppcoreguidelines-interfaces-global-init");
<<<<<<< HEAD
    CheckFactories.registerCheck<MixedIntArithmeticCheck>(
        "cppcoreguidelines-mixed-int-arithmetic");
=======
    CheckFactories.registerCheck<readability::MagicNumbersCheck>(
        "cppcoreguidelines-avoid-magic-numbers");
>>>>>>> d116df66
    CheckFactories.registerCheck<NarrowingConversionsCheck>(
        "cppcoreguidelines-narrowing-conversions");
    CheckFactories.registerCheck<NoMallocCheck>("cppcoreguidelines-no-malloc");
    CheckFactories.registerCheck<OwningMemoryCheck>(
        "cppcoreguidelines-owning-memory");
    CheckFactories.registerCheck<ProBoundsArrayToPointerDecayCheck>(
        "cppcoreguidelines-pro-bounds-array-to-pointer-decay");
    CheckFactories.registerCheck<ProBoundsConstantArrayIndexCheck>(
        "cppcoreguidelines-pro-bounds-constant-array-index");
    CheckFactories.registerCheck<ProBoundsPointerArithmeticCheck>(
        "cppcoreguidelines-pro-bounds-pointer-arithmetic");
    CheckFactories.registerCheck<ProTypeConstCastCheck>(
        "cppcoreguidelines-pro-type-const-cast");
    CheckFactories.registerCheck<ProTypeCstyleCastCheck>(
        "cppcoreguidelines-pro-type-cstyle-cast");
    CheckFactories.registerCheck<ProTypeMemberInitCheck>(
        "cppcoreguidelines-pro-type-member-init");
    CheckFactories.registerCheck<ProTypeReinterpretCastCheck>(
        "cppcoreguidelines-pro-type-reinterpret-cast");
    CheckFactories.registerCheck<ProTypeStaticCastDowncastCheck>(
        "cppcoreguidelines-pro-type-static-cast-downcast");
    CheckFactories.registerCheck<ProTypeUnionAccessCheck>(
        "cppcoreguidelines-pro-type-union-access");
    CheckFactories.registerCheck<ProTypeVarargCheck>(
        "cppcoreguidelines-pro-type-vararg");
    CheckFactories.registerCheck<SpecialMemberFunctionsCheck>(
        "cppcoreguidelines-special-member-functions");
    CheckFactories.registerCheck<SlicingCheck>("cppcoreguidelines-slicing");
    CheckFactories.registerCheck<misc::UnconventionalAssignOperatorCheck>(
        "cppcoreguidelines-c-copy-assignment-signature");
  }
};

// Register the LLVMTidyModule using this statically initialized variable.
static ClangTidyModuleRegistry::Add<CppCoreGuidelinesModule>
    X("cppcoreguidelines-module", "Adds checks for the C++ Core Guidelines.");

} // namespace cppcoreguidelines

// This anchor is used to force the linker to link in the generated object file
// and thus register the CppCoreGuidelinesModule.
volatile int CppCoreGuidelinesModuleAnchorSource = 0;

} // namespace tidy
} // namespace clang<|MERGE_RESOLUTION|>--- conflicted
+++ resolved
@@ -43,13 +43,10 @@
         "cppcoreguidelines-avoid-goto");
     CheckFactories.registerCheck<InterfacesGlobalInitCheck>(
         "cppcoreguidelines-interfaces-global-init");
-<<<<<<< HEAD
+    CheckFactories.registerCheck<readability::MagicNumbersCheck>(
+        "cppcoreguidelines-avoid-magic-numbers");
     CheckFactories.registerCheck<MixedIntArithmeticCheck>(
         "cppcoreguidelines-mixed-int-arithmetic");
-=======
-    CheckFactories.registerCheck<readability::MagicNumbersCheck>(
-        "cppcoreguidelines-avoid-magic-numbers");
->>>>>>> d116df66
     CheckFactories.registerCheck<NarrowingConversionsCheck>(
         "cppcoreguidelines-narrowing-conversions");
     CheckFactories.registerCheck<NoMallocCheck>("cppcoreguidelines-no-malloc");
