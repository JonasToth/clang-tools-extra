//===--- CppCoreGuidelinesModule.cpp - clang-tidy -------------------------===//
//
//                     The LLVM Compiler Infrastructure
//
// This file is distributed under the University of Illinois Open Source
// License. See LICENSE.TXT for details.
//
//===----------------------------------------------------------------------===//

#include "../ClangTidy.h"
#include "../ClangTidyModule.h"
#include "../ClangTidyModuleRegistry.h"
#include "../misc/NonPrivateMemberVariablesInClassesCheck.h"
#include "../misc/UnconventionalAssignOperatorCheck.h"
#include "../modernize/AvoidCArraysCheck.h"
#include "../readability/MagicNumbersCheck.h"
#include "AvoidGotoCheck.h"
#include "InterfacesGlobalInitCheck.h"
<<<<<<< HEAD
#include "MixedIntArithmeticCheck.h"
=======
#include "MacroUsageCheck.h"
#include "MixedIntArithmeticCheck.h"
#include "NarrowingConversionsCheck.h"
>>>>>>> 964da8f0
#include "NoMallocCheck.h"
#include "OwningMemoryCheck.h"
#include "ProBoundsArrayToPointerDecayCheck.h"
#include "ProBoundsConstantArrayIndexCheck.h"
#include "ProBoundsPointerArithmeticCheck.h"
#include "ProTypeConstCastCheck.h"
#include "ProTypeCstyleCastCheck.h"
#include "ProTypeMemberInitCheck.h"
#include "ProTypeReinterpretCastCheck.h"
#include "ProTypeStaticCastDowncastCheck.h"
#include "ProTypeUnionAccessCheck.h"
#include "ProTypeVarargCheck.h"
#include "SlicingCheck.h"
#include "SpecialMemberFunctionsCheck.h"

namespace clang {
namespace tidy {
namespace cppcoreguidelines {

/// A module containing checks of the C++ Core Guidelines
class CppCoreGuidelinesModule : public ClangTidyModule {
public:
  void addCheckFactories(ClangTidyCheckFactories &CheckFactories) override {
    CheckFactories.registerCheck<modernize::AvoidCArraysCheck>(
        "cppcoreguidelines-avoid-c-arrays");
    CheckFactories.registerCheck<AvoidGotoCheck>(
        "cppcoreguidelines-avoid-goto");
    CheckFactories.registerCheck<readability::MagicNumbersCheck>(
        "cppcoreguidelines-avoid-magic-numbers");
    CheckFactories.registerCheck<InterfacesGlobalInitCheck>(
        "cppcoreguidelines-interfaces-global-init");
<<<<<<< HEAD
    CheckFactories.registerCheck<MixedIntArithmeticCheck>(
        "cppcoreguidelines-mixed-int-arithmetic");
=======
    CheckFactories.registerCheck<MacroUsageCheck>(
        "cppcoreguidelines-macro-usage");
    CheckFactories.registerCheck<MixedIntArithmeticCheck>(
        "cppcoreguidelines-mixed-int-arithmetic");
    CheckFactories.registerCheck<NarrowingConversionsCheck>(
        "cppcoreguidelines-narrowing-conversions");
>>>>>>> 964da8f0
    CheckFactories.registerCheck<NoMallocCheck>("cppcoreguidelines-no-malloc");
    CheckFactories.registerCheck<misc::NonPrivateMemberVariablesInClassesCheck>(
        "cppcoreguidelines-non-private-member-variables-in-classes");
    CheckFactories.registerCheck<OwningMemoryCheck>(
        "cppcoreguidelines-owning-memory");
    CheckFactories.registerCheck<ProBoundsArrayToPointerDecayCheck>(
        "cppcoreguidelines-pro-bounds-array-to-pointer-decay");
    CheckFactories.registerCheck<ProBoundsConstantArrayIndexCheck>(
        "cppcoreguidelines-pro-bounds-constant-array-index");
    CheckFactories.registerCheck<ProBoundsPointerArithmeticCheck>(
        "cppcoreguidelines-pro-bounds-pointer-arithmetic");
    CheckFactories.registerCheck<ProTypeConstCastCheck>(
        "cppcoreguidelines-pro-type-const-cast");
    CheckFactories.registerCheck<ProTypeCstyleCastCheck>(
        "cppcoreguidelines-pro-type-cstyle-cast");
    CheckFactories.registerCheck<ProTypeMemberInitCheck>(
        "cppcoreguidelines-pro-type-member-init");
    CheckFactories.registerCheck<ProTypeReinterpretCastCheck>(
        "cppcoreguidelines-pro-type-reinterpret-cast");
    CheckFactories.registerCheck<ProTypeStaticCastDowncastCheck>(
        "cppcoreguidelines-pro-type-static-cast-downcast");
    CheckFactories.registerCheck<ProTypeUnionAccessCheck>(
        "cppcoreguidelines-pro-type-union-access");
    CheckFactories.registerCheck<ProTypeVarargCheck>(
        "cppcoreguidelines-pro-type-vararg");
    CheckFactories.registerCheck<SpecialMemberFunctionsCheck>(
        "cppcoreguidelines-special-member-functions");
    CheckFactories.registerCheck<SlicingCheck>("cppcoreguidelines-slicing");
    CheckFactories.registerCheck<misc::UnconventionalAssignOperatorCheck>(
        "cppcoreguidelines-c-copy-assignment-signature");
  }

  ClangTidyOptions getModuleOptions() override {
    ClangTidyOptions Options;
    ClangTidyOptions::OptionMap &Opts = Options.CheckOptions;

    Opts["cppcoreguidelines-non-private-member-variables-in-classes."
         "IgnoreClassesWithAllMemberVariablesBeingPublic"] = "1";

    return Options;
  }
};

// Register the LLVMTidyModule using this statically initialized variable.
static ClangTidyModuleRegistry::Add<CppCoreGuidelinesModule>
    X("cppcoreguidelines-module", "Adds checks for the C++ Core Guidelines.");

} // namespace cppcoreguidelines

// This anchor is used to force the linker to link in the generated object file
// and thus register the CppCoreGuidelinesModule.
volatile int CppCoreGuidelinesModuleAnchorSource = 0;

} // namespace tidy
} // namespace clang<|MERGE_RESOLUTION|>--- conflicted
+++ resolved
@@ -16,13 +16,9 @@
 #include "../readability/MagicNumbersCheck.h"
 #include "AvoidGotoCheck.h"
 #include "InterfacesGlobalInitCheck.h"
-<<<<<<< HEAD
-#include "MixedIntArithmeticCheck.h"
-=======
 #include "MacroUsageCheck.h"
 #include "MixedIntArithmeticCheck.h"
 #include "NarrowingConversionsCheck.h"
->>>>>>> 964da8f0
 #include "NoMallocCheck.h"
 #include "OwningMemoryCheck.h"
 #include "ProBoundsArrayToPointerDecayCheck.h"
@@ -54,17 +50,12 @@
         "cppcoreguidelines-avoid-magic-numbers");
     CheckFactories.registerCheck<InterfacesGlobalInitCheck>(
         "cppcoreguidelines-interfaces-global-init");
-<<<<<<< HEAD
-    CheckFactories.registerCheck<MixedIntArithmeticCheck>(
-        "cppcoreguidelines-mixed-int-arithmetic");
-=======
     CheckFactories.registerCheck<MacroUsageCheck>(
         "cppcoreguidelines-macro-usage");
     CheckFactories.registerCheck<MixedIntArithmeticCheck>(
         "cppcoreguidelines-mixed-int-arithmetic");
     CheckFactories.registerCheck<NarrowingConversionsCheck>(
         "cppcoreguidelines-narrowing-conversions");
->>>>>>> 964da8f0
     CheckFactories.registerCheck<NoMallocCheck>("cppcoreguidelines-no-malloc");
     CheckFactories.registerCheck<misc::NonPrivateMemberVariablesInClassesCheck>(
         "cppcoreguidelines-non-private-member-variables-in-classes");
