//===-- CppCoreGuidelinesTidyModule.cpp - clang-tidy ----------------------===//
//
// Part of the LLVM Project, under the Apache License v2.0 with LLVM Exceptions.
// See https://llvm.org/LICENSE.txt for license information.
// SPDX-License-Identifier: Apache-2.0 WITH LLVM-exception
//
//===----------------------------------------------------------------------===//

#include "../ClangTidy.h"
#include "../ClangTidyModule.h"
#include "../ClangTidyModuleRegistry.h"
#include "../misc/NonPrivateMemberVariablesInClassesCheck.h"
#include "../misc/UnconventionalAssignOperatorCheck.h"
#include "../modernize/AvoidCArraysCheck.h"
#include "../modernize/UseOverrideCheck.h"
#include "../readability/MagicNumbersCheck.h"
#include "AvoidGotoCheck.h"
#include "ConstCorrectnessCheck.h"
#include "InterfacesGlobalInitCheck.h"
#include "MacroUsageCheck.h"
#include "NarrowingConversionsCheck.h"
#include "NoMallocCheck.h"
#include "OwningMemoryCheck.h"
#include "ProBoundsArrayToPointerDecayCheck.h"
#include "ProBoundsConstantArrayIndexCheck.h"
#include "ProBoundsPointerArithmeticCheck.h"
#include "ProTypeConstCastCheck.h"
#include "ProTypeCstyleCastCheck.h"
#include "ProTypeMemberInitCheck.h"
#include "ProTypeReinterpretCastCheck.h"
#include "ProTypeStaticCastDowncastCheck.h"
#include "ProTypeUnionAccessCheck.h"
#include "ProTypeVarargCheck.h"
#include "SlicingCheck.h"
#include "SpecialMemberFunctionsCheck.h"

namespace clang {
namespace tidy {
namespace cppcoreguidelines {

/// A module containing checks of the C++ Core Guidelines
class CppCoreGuidelinesModule : public ClangTidyModule {
public:
  void addCheckFactories(ClangTidyCheckFactories &CheckFactories) override {
    CheckFactories.registerCheck<modernize::AvoidCArraysCheck>(
        "cppcoreguidelines-avoid-c-arrays");
    CheckFactories.registerCheck<AvoidGotoCheck>(
        "cppcoreguidelines-avoid-goto");
    CheckFactories.registerCheck<readability::MagicNumbersCheck>(
        "cppcoreguidelines-avoid-magic-numbers");
<<<<<<< HEAD
    CheckFactories.registerCheck<ConstCorrectnessCheck>(
        "cppcoreguidelines-const-correctness");
=======
    CheckFactories.registerCheck<modernize::UseOverrideCheck>(
        "cppcoreguidelines-explicit-virtual-functions");
>>>>>>> 970157bd
    CheckFactories.registerCheck<InterfacesGlobalInitCheck>(
        "cppcoreguidelines-interfaces-global-init");
    CheckFactories.registerCheck<MacroUsageCheck>(
        "cppcoreguidelines-macro-usage");
    CheckFactories.registerCheck<NarrowingConversionsCheck>(
        "cppcoreguidelines-narrowing-conversions");
    CheckFactories.registerCheck<NoMallocCheck>("cppcoreguidelines-no-malloc");
    CheckFactories.registerCheck<misc::NonPrivateMemberVariablesInClassesCheck>(
        "cppcoreguidelines-non-private-member-variables-in-classes");
    CheckFactories.registerCheck<OwningMemoryCheck>(
        "cppcoreguidelines-owning-memory");
    CheckFactories.registerCheck<ProBoundsArrayToPointerDecayCheck>(
        "cppcoreguidelines-pro-bounds-array-to-pointer-decay");
    CheckFactories.registerCheck<ProBoundsConstantArrayIndexCheck>(
        "cppcoreguidelines-pro-bounds-constant-array-index");
    CheckFactories.registerCheck<ProBoundsPointerArithmeticCheck>(
        "cppcoreguidelines-pro-bounds-pointer-arithmetic");
    CheckFactories.registerCheck<ProTypeConstCastCheck>(
        "cppcoreguidelines-pro-type-const-cast");
    CheckFactories.registerCheck<ProTypeCstyleCastCheck>(
        "cppcoreguidelines-pro-type-cstyle-cast");
    CheckFactories.registerCheck<ProTypeMemberInitCheck>(
        "cppcoreguidelines-pro-type-member-init");
    CheckFactories.registerCheck<ProTypeReinterpretCastCheck>(
        "cppcoreguidelines-pro-type-reinterpret-cast");
    CheckFactories.registerCheck<ProTypeStaticCastDowncastCheck>(
        "cppcoreguidelines-pro-type-static-cast-downcast");
    CheckFactories.registerCheck<ProTypeUnionAccessCheck>(
        "cppcoreguidelines-pro-type-union-access");
    CheckFactories.registerCheck<ProTypeVarargCheck>(
        "cppcoreguidelines-pro-type-vararg");
    CheckFactories.registerCheck<SpecialMemberFunctionsCheck>(
        "cppcoreguidelines-special-member-functions");
    CheckFactories.registerCheck<SlicingCheck>("cppcoreguidelines-slicing");
    CheckFactories.registerCheck<misc::UnconventionalAssignOperatorCheck>(
        "cppcoreguidelines-c-copy-assignment-signature");
  }

  ClangTidyOptions getModuleOptions() override {
    ClangTidyOptions Options;
    ClangTidyOptions::OptionMap &Opts = Options.CheckOptions;

    Opts["cppcoreguidelines-non-private-member-variables-in-classes."
         "IgnoreClassesWithAllMemberVariablesBeingPublic"] = "1";

    Opts["cppcoreguidelines-explicit-virtual-functions."
         "IgnoreDestructors"] = "1";

    return Options;
  }
};

// Register the LLVMTidyModule using this statically initialized variable.
static ClangTidyModuleRegistry::Add<CppCoreGuidelinesModule>
    X("cppcoreguidelines-module", "Adds checks for the C++ Core Guidelines.");

} // namespace cppcoreguidelines

// This anchor is used to force the linker to link in the generated object file
// and thus register the CppCoreGuidelinesModule.
volatile int CppCoreGuidelinesModuleAnchorSource = 0;

} // namespace tidy
} // namespace clang<|MERGE_RESOLUTION|>--- conflicted
+++ resolved
@@ -48,13 +48,10 @@
         "cppcoreguidelines-avoid-goto");
     CheckFactories.registerCheck<readability::MagicNumbersCheck>(
         "cppcoreguidelines-avoid-magic-numbers");
-<<<<<<< HEAD
     CheckFactories.registerCheck<ConstCorrectnessCheck>(
         "cppcoreguidelines-const-correctness");
-=======
     CheckFactories.registerCheck<modernize::UseOverrideCheck>(
         "cppcoreguidelines-explicit-virtual-functions");
->>>>>>> 970157bd
     CheckFactories.registerCheck<InterfacesGlobalInitCheck>(
         "cppcoreguidelines-interfaces-global-init");
     CheckFactories.registerCheck<MacroUsageCheck>(
